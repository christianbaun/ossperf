--- conflicted
+++ resolved
@@ -18,25 +18,17 @@
 
 ## Synopsis
 
-<<<<<<< HEAD
-    s3perf.sh -n files -s size [-u] [-a] [-z] [-g] [-k] [-p] [-o]
-=======
-    s3perf.sh -n files -s size [-u] [-a] [-m <alias>] [-k] [-p] [-o]
->>>>>>> 99d3e286
+    s3perf.sh -n files -s size [-u] [-a] [-m <alias>] [-z] [-g] [-k] [-p] [-o]
 
     Arguments:
     -h : show this message on screen
     -n : number of files to be created
     -s : size of the files to be created in bytes (max 16777216 = 16 MB)
     -u : use upper-case letters for the bucket name (this is required for Nimbus Cumulus and S3ninja)
+    -m : use the S3 API with the Minio Client (mc) instead of s3cmd. It is required to provide the alias of the mc configuration that shall be used.
     -a : use the Swift API and not the S3 API (this requires the python client for the Swift API and the environment variables ST_AUTH, ST_USER and ST_KEY)
-<<<<<<< HEAD
     -z : use the Azure CLI instead of the S3 API (this requires the python client for the Azure CLI and the environment variables AZURE_STORAGE_ACCOUNT and AZURE_STORAGE_ACCESS_KEY)
 	-g : use the Google API instead of the S3 API (this requires the python client for the Google API)
-=======
-    -m : use the S3 API with the Minio Client (mc) instead of s3cmd. 
-         It is required to provide the alias of the mc configuration that shall be used.
->>>>>>> 99d3e286
     -k : keep the local files and the directory afterwards (do not clean up)
     -p : upload and download the files in parallel
     -o : appended the results to a local file results.csv
@@ -50,12 +42,9 @@
 - bc 1.06.95
 - parallel 20130922
 - swift -- Python client for the Swift API (tested with version 2.3.1)
-<<<<<<< HEAD
+- mc -- Minio Client for the S3 API as replacement for s3cmd (tested with v. 2017-06-15T03:38:43Z)
 - az -- Python client for the Azure CLI (tested with version 2.0)
 - gsutil -- Python client for the Google API (tested with version 4.27)
-=======
-- mc -- Minio Client for the S3 API as replacement for s3cmd (tested with v. 2017-06-15T03:38:43Z)
->>>>>>> 99d3e286
 
 ## Example
 
